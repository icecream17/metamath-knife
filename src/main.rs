--- conflicted
+++ resolved
@@ -27,31 +27,18 @@
         (about: "A Metamath database verifier and processing tool")
         (@arg DATABASE: required_unless("TEXT") "Database file to load")
         (@arg TEXT: --text value_names(&["NAME", "TEXT"]) ...
-<<<<<<< HEAD
-            "Provide raw database content on the command line")
-        (@arg split: --split "Process files > 1 MiB in multiple segments")
-        (@arg timing: --timing "Print milliseconds after each stage")
-        (@arg verify: -v --verify "Check proof validity")
-        (@arg verify_markup: -m --("verify-markup") "Check comment markup")
-        (@arg verify_definitions: --("verify-definitions") [EXCLUSIONS]
-            "Check definitions except for exclusions list")
-        (@arg discouraged: -D --discouraged [FILE] "Regenerate `discouraged` file")
-        (@arg outline: -O --outline "Show database outline")
-        (@arg print_typesetting: --("dump-typesetting") "Show typesetting information")
-        (@arg parse_typesetting: -t --("parse-typesetting") "Parse typesetting information")
-        (@arg grammar: -g --grammar "Check grammar")
-=======
             "Provides raw database content on the command line")
         (@arg split: --split "Processes files > 1 MiB in multiple segments")
         (@arg timing: --time "Prints milliseconds after each stage")
         (@arg verify: -v --verify "Checks proof validity")
         (@arg verify_markup: -m --("verify-markup") "Checks comment markup")
+        (@arg verify_definitions: --("verify-definitions") [EXCLUSIONS]
+            "Checks definitions except for exclusions list")
         (@arg discouraged: -D --discouraged [FILE] "Regenerates `discouraged` file")
         (@arg outline: -O --outline "Shows database outline")
         (@arg dump_typesetting: -T --("dump-typesetting") "Dumps typesetting information")
         (@arg parse_typesetting: -t --("parse-typesetting") "Parses typesetting information")
         (@arg grammar: -g --grammar "Checks grammar")
->>>>>>> 72c092c2
         (@arg parse_stmt: -p --("parse-stmt")
             "Parses all statements according to the database's grammar")
         (@arg verify_parse_stmt: --("verify-parse-stmt")
